--- conflicted
+++ resolved
@@ -191,17 +191,6 @@
 #      intervalSeconds: 300
 #      method: get
 
-<<<<<<< HEAD
-pidFile: bgpalerter.pid
-
-############################
-#
-# sentryDSN: https://<key>@sentry.io/<project>
-#
-# Create a new project for monitoring BGPalerter on your Sentry server and grab
-# the generated DSN.
-
-=======
 
 
 ############################
@@ -224,6 +213,3 @@
 maxMessagesPerSecond: 6000
 multiProcess: false
 environment: production
-
-
->>>>>>> 40b38968
