--- conflicted
+++ resolved
@@ -8,9 +8,6 @@
 * Latin America and Caribbean Network Information Centre (LACNIC)
 * DigitalOcean (DO)
 * Freethought Internet (AS41000)
-<<<<<<< HEAD
-* Cloudflare (AS13335)
-=======
 * MTLNOG
 * EBOX (AS1403)
->>>>>>> 0531c519
+* Cloudflare (AS13335)