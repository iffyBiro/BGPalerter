--- conflicted
+++ resolved
@@ -15,12 +15,9 @@
 * HEAnet (AS1213)
 * Tech Futures (AS394256)
 * Fastly (AS54113)
-<<<<<<< HEAD
-* Artfiles GmbH (AS8893)
-=======
 * EDGOO Networks (AS47787)
 * IT.Gate (AS12779)
 * Sky (AS5607)
 * SBTAP (AS59715)
 * WiscNet (AS2381)
->>>>>>> 67ad0fdb
+* Artfiles GmbH (AS8893)