# Who is using BGPalerter

> This page is new, so many names are missing.  
Please, let me know so I can add your company name here.

* Seattle Internet Exchange (SIX)
* Food and Agriculture Organization of the United Nations (FAO)
* Latin America and Caribbean Network Information Centre (LACNIC)
* DigitalOcean (DO)
* Freethought Internet (AS41000)
* MTLNOG
* EBOX (AS1403)
* Cloudflare (AS13335)
<<<<<<< HEAD
* Vocus (AS4826 & AS9443)
* HEAnet (AS1213)
=======
* Tech Futures (AS394256)
>>>>>>> 9b8f354c
<|MERGE_RESOLUTION|>--- conflicted
+++ resolved
@@ -11,9 +11,6 @@
 * MTLNOG
 * EBOX (AS1403)
 * Cloudflare (AS13335)
-<<<<<<< HEAD
 * Vocus (AS4826 & AS9443)
 * HEAnet (AS1213)
-=======
-* Tech Futures (AS394256)
->>>>>>> 9b8f354c
+* Tech Futures (AS394256)