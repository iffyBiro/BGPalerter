--- conflicted
+++ resolved
@@ -139,7 +139,6 @@
 
 Thanks [arpanet-creeper](https://github.com/nttgin/BGPalerter/pull/412) for the help.
 
-<<<<<<< HEAD
 
 ## RocketChat
 
@@ -167,7 +166,8 @@
 > Configure the "_CHANNEL_NAME_" in the template. Start with @ for user or # for channel. Eg: @john or #general
 
 Thanks to [cadirol](https://github.com/nttgin/BGPalerter/pull/704).
-=======
+
+
 ## OpsGenie
 
 OpsGenie is an alert management tool by Atlassian. It's also a good example of how to use HTTP headers with reportHTTP.
@@ -208,5 +208,4 @@
       showPaths: 5
       hooks:
         default: https://api.opsgenie.com/v2/alerts
-```
->>>>>>> e424c3fe
+```