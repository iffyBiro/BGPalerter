# Configuration

The entire configuration is contained in `config.yml`.

The following are common parameters which it is possible to specify in the configuration.

| Parameter | Description  | Expected format | Example  |  Required |
|---|---|---|---|---|
|notificationIntervalSeconds|Defines the amount of seconds after which an alert can be repeated. An alert is repeated only if the event that triggered it is not yet solved. Please, don't set this value to Infinity, use instead alertOnlyOnce. | An integer | 1800 | Yes |
|monitoredPrefixesFiles| The [list](docs/prefixes.md#array) of files containing the prefixes to monitor. See [here](docs/prefixes.md#prefixes) for more informations. | A list of strings (valid .yml files) | -prefixes.yml | Yes |
|logging| A dictionary of parameters containing the configuration for the file logging. | || Yes|
|logging.directory| The directory where the log files will be generated. The directory will be created if not existent. | A string | logs | Yes |
|logging.logRotatePattern| A pattern with date placeholders indicating the name of the file. This pattern will also indicate when a log file is rotated. | A string with date placeholders (YYYY, MM, DD, ss, hh) | YYYY-MM-DD | Yes |
|logging.compressOnRotation| Indicates if when a file gets rotates it has to be compressed or not. | A boolean | true | Yes |
|logging.maxFileSizeMB| Indicates the maximum file size in MB allowed before to be rotated. This allows to rotate files when logRotatePattern still the same but the file is too big | An integer | 15 | Yes |
|logger.maxRetainedFiles| Indicates the maximum amount of log files retained. When this threshold is passed, files are deleted. | An integer | 10 | Yes |
|checkForUpdatesAtBoot| Indicates if at each booth the application should check for updates. If an update is available, a notification will be sent to the default group. If you restart the process often (e.g. debugging, experimenting etc.) set this to false to avoid notifications. Anyway, BGPalerter checks for updates every 10 days.| A boolean | true | Yes |
<<<<<<< HEAD
|uptimeMonitors| A list of modules allowing various way to check for the status of BGPalerter (e.g. API, heartbeat). See [here](uptime-monitor.md) for more information. | | | No | 
|sentryDSN| The DSN corresponding to the Sentry project to send the runtime exceptions to. | `https://<key>@<sentry-server-address-or-nameserver>/<project>` | `https://bgpalerter@sentry.io/1` | No |
=======
|processMonitors| A list of modules allowing various way to check for the status of BGPalerter (e.g. API, heartbeat). See [here](process-monitors.md) for more information. | | | No | 


The following are advanced parameters, please don't touch them if you are not doing research/experiments.

| Parameter | Description  | Expected format | Example  |  Required |
|---|---|---|---|---|
|environment| You can specify various environments. The values "production" (not verbose) and "development" (verbose) will affect the verbosity of the error/debug logs. Other values don't affect the functionalities, they will be used to identify from which environment the log is coming from. | A string | production | Yes |
|alertOnlyOnce| A boolean that, if set to true, will prevent repetitions of the same alert in the future (which it doesn't make sense for production purposes). In this case notificationIntervalSeconds will be ignored. If set to true, the signature of all alerts will be cached in order to recognize if they already happened in the past. This may lead to a memory leak if the amount of alerts is considerable. | A boolean | false | No |
|pidFile| A file where the PID of the BGP alerter master process is recorded. | A string |  bgpalerter.pid | No |
|logging.backlogSize| Indicates the buffer dimension (number of alerts) before flushing it on the disk. This parameter plays a role only when receiving thousand of alerts per second in order to prevent IO starvation, in all other cases (e.g. production monitoring) it is irrelevant. | An integer | 15 | Yes | 
|maxMessagesPerSecond| A cap to the BGP messages received, over such cap the messages will be dropped. The default value is way above any practical rate. This may be useful for research measurements on the entire address space. | An integer | 6000 | No | 
|multiProcess| If set to true, the processing of the BGP messages will be distributed on two processes. This may be useful for research measurements on the entire address space. It is discouraged to set this to true for normal production monitoring. | A boolean | false | No | 
|fadeOffSeconds| If an alert is generated but cannot be yet squashed (e.g. not reached yet the `thresholdMinPeers`), it is inserted in a temporary list which is garbage collected after the amount of seconds expressed in `fadeOffSeconds`. Due to BGP propagation times, values below 5 minutes can result in false negatives.| An integer | 360 | No | 
|checkFadeOffGroupsSeconds| Amount of seconds after which the process checks for fading off alerts. | An integer | 30 | No | 


>>>>>>> 40b38968

## Composition

You can compose the tool with 3 main components: connectors, monitors, and reports.

* Connectors retrieve/listen to the data from different sources and transform them to a common format.
* Monitors analyze the data flow and produce alerts. Different monitors try to detect different issues.
* Reports send/store the alerts, e.g. by email or to a file.

> In config.yml.example there are all the possible components declarations (similar to the one of the example below). You can enable the various components by uncommenting the related block.


Example of composition:

```yaml
connectors:
  - file: connectorRIS
    name: ris
    
monitors:
  - file: monitorHijack
    channel: hijack
    name: basic-hijack-detection

  - file: monitorPath
    channel: path
    name: path-matching
    params:
      thresholdMinPeers: 10

reports:
  - file: reportFile
    channels:
      - hijack
      - path
    params:
      persistAlertData: false
      alertDataDirectory: alertdata/
```

Each monitor declaration is composed of:

| Attribute | Description |
|---|---|
| file | Name of the file containing the monitor implementation. Monitor implementations are in the `moniors` directory. |
| channel | The name of the channel that will be used by the monitor to dispatch messages. If the inserted name doesn't correspond to an already existent channel, a new channel is created.|
|name| The name associated to the monitor. Multiple monitors with the same implementation can be loaded with different names. This name will be used to annotate messages in order track from where they are coming from.|
|params| A dictionary of parameters that can be useful for the functioning of the monitor. Different monitors with the same implementation can be initialized with different parameters. |

Each report declaration is composed of:

| Attribute | Description |
|---|---|
| file | Name of the file containing the report implementation. Report implementations are in the `reports` directory. |
|params| A dictionary of parameters that can be useful for the functioning of the report. It is common to have group declarations among the parameters. Different reports with the same implementation can be initialized with different parameters. |
|channels| A [list](docs/prefixes.md#array) of channels the monitor will listen (never write). Different reports with the same implementation can be initialized with a different list of channels to listen.|


Each connector is composed of:

| Attribute | Description |
|---|---|
|file|Name of the file containing the connector implementation. Report implementations are in the `connectors` directory. |
|params| A dictionary of parameters that can be useful for the functioning of the connector.  E.g. the data source url, password, socket options|
|name| The name that will be used to identify this connector and to annotate logs and messages. | 

> Connectors will always send the BGP updates to all the channels. The BGP updates have all the same format.



### Connectors

#### connectorRIS
It connects to RIPE RIS https://ris-live.ripe.net/ and receives BGP updates coming from 600+ peers.

Parameters for this connector module:

|Parameter| Description| 
|---|---|
|url| WebSocket end-point of RIS, which currently is `wss://ris-live.ripe.net/v1/ws/` |
|subscription| Dictionary containing the parameters required by RIS. Refer to the [official documentation](https://ris-live.ripe.net/) for details.|

#### connectorTest

Connector used for testing purposes, it provokes all types of alerting. Needed to run the tests (`npm run test`) .


### Monitors

#### monitorHijack

This monitor has the logic to detect basic hijack.
In particular, it will monitor for all the declared prefixes and will trigger an alert when:
* The origin AS of the prefix is different from the ones specified in the configuration.
* A more specific of the prefix has been announced by an AS which is different from the ones specified.
* The BGP update declares an AS_SET as origin and at least one of the AS in the AS_SET is not specified in the configuration.

Example of alert:
> The prefix 2a00:5884::/32 (description associated with the prefix) is announced by AS15563 instead of AS204092


Parameters for this monitor module:

|Parameter| Description| 
|---|---|
|thresholdMinPeers| Minimum number of peers that need to see the BGP update before to trigger an alert. |
|maxDataSamples| Maximum number of collected BGP messages for each alert. Default to 1000. |


#### monitorVisibility

This monitor has the logic to detect loss of visibility.
In particular, it will monitor for all the declared prefixes and will trigger an alert when:
* The prefix is not visible anymore from at least `thresholdMinPeers` peers.

Example of alert:
> The prefix 165.254.225.0/24 (description associated with the prefix) has been withdrawn. It is no longer visible from 4 peers

Parameters for this monitor module:

|Parameter| Description| 
|---|---|
|thresholdMinPeers| Minimum number of peers that need to see the BGP update before to trigger an alert. |
|maxDataSamples| Maximum number of collected BGP messages for each alert. Default to 1000. |

#### monitorPath

This monitor detects BGP updates containing AS_PATH which match particular regular expressions.

> Example: 
> The prefixes list of BGPalerter has an entry such as:
> ```yaml
> 165.254.255.0/24:
>    asn: 15562
>    description: an example on path matching
>    ignoreMorespecifics: false
>  path:
>    match: ".*2194,1234$"
>    notMatch: ".*5054.*"
>    matchDescription: detected scrubbing center
> ```
> An alert will be generated when a BGP announcements for 165.254.255.0/24 or a more specific contains an AS_PATH 
> terminating in 2194,1234 but not containing 5054. The generated alert will report the matchDescription field.

More path matching options are available, see the entire list [here](prefixes.md#prefixes-fields)

Example of alert:
> Matched "an example on path matching" on prefix 98.5.4.3/22 (including length violation) 1 times

Parameters for this monitor module:

|Parameter| Description| 
|---|---|
|thresholdMinPeers| Minimum number of peers that need to see the BGP update before to trigger an alert. |
|maxDataSamples| Maximum number of collected BGP messages for each alert. Default to 1000. |



#### monitorNewPrefix

This monitor has the logic to detect unexpected change of configuration in the form of new more specific prefixes announced by the correct AS.

In particular, it will monitor for all the declared prefixes and will trigger an alert when:
* A sub-prefix of the monitored prefix starts to be announced by the same AS declared for the prefix.

> Example: 
> The prefixes list of BGPalerter has an entry such as:
> ```yaml
> 50.82.0.0/20:
>    asn: 58302
>    description: an example
>    ignoreMorespecifics: false
> ```
> If in config.yml monitorNewPrefix is enabled you will receive alerts every time a more specific prefix (e.g. 50.82.4.0/24) is announced by AS58302.


Example of alert:
> A new prefix 165.254.255.0/25 is announced by AS15562. It should be instead 165.254.255.0/24 (description associated with the prefix) announced by AS15562


Parameters for this monitor module:

|Parameter| Description| 
|---|---|
|thresholdMinPeers| Minimum number of peers that need to see the BGP update before to trigger an alert. |
|maxDataSamples| Maximum number of collected BGP messages for each alert. Default to 1000. |

#### monitorAS

This monitor will listen for all announcements produced by the monitored Autonomous Systems and will detect when a prefix, which is not in the monitored prefixes list, is announced.
This is useful if you want to be alerted in case your AS starts announcing something you didn't intend to announce (e.g. misconfiguration, typo).


> Example: 
> The prefixes list of BGPalerter has an options.monitorASns list declared, such as:
> ```yaml
> 50.82.0.0/20:
>    asn: 58302
>    description: an example
>    ignoreMorespecifics: false
> 
> options:
>  monitorASns:
>    58302:
>      group: default
> ```
> If in config.yml monitorAS is enabled, you will receive alerts every time a prefix not already part of the prefixes list is announced by AS58302.
> 
>If AS58302 starts announcing 45.230.23.0/24 an alert will be triggered. This happens because such prefix is not already monitored (it's not a sub prefix of 50.82.0.0/20).

You can generate the options block in the prefixes list automatically. Refer to the options `-s` and `-m` in the [auto genere prefixes documentation](prefixes.md#generate).


Example of alert:
> AS2914 is announcing 2.2.2.3/22 but this prefix is not in the configured list of announced prefixes

Parameters for this monitor module:

|Parameter| Description| 
|---|---|
|thresholdMinPeers| Minimum number of peers that need to see the BGP update before to trigger an alert. |
|maxDataSamples| Maximum number of collected BGP messages for each alert. Default to 1000. |
    
### Reports

Possible reports are:

#### reportFile

This report module is the default one. It sends the alerts as verbose logs.
To configure the logs see the [configuration introduction](configuration.md).

Parameters for this report module:

|Parameter| Description| 
|---|---|
|persistAlertData| If set to true, the BGP messages that triggered an alert will be collected in JSON files. The default is false.| 
|alertDataDirectory| If persistAlertData is set to true, this field must contain the directory where the JSON files with the BGP messages will be stored. | 



#### reportEmail

This report module sends the alerts by email.

Parameters for this report module:

|Parameter| Description| 
|---|---|
|showPaths| Amount of AS_PATHs to report in the alert (0 to disable). | 
|senderEmail| The email address that will be used as sender for the alerts. | 
|smtp| A dictionary containing the SMTP configuration. Some parameters are described in `config.yml.example`. For all the options refer to the [nodemailer documentation](https://nodemailer.com/smtp/). | 
|notifiedEmails| A dictionary containing email addresses grouped by user groups.  (key: group, value: list of emails)| 
|notifiedEmails.default| The default user group. Each user group is a [list](prefixes.md#array) of emails. This group should contain at least the admin. | 



#### reportSlack

This report module sends alerts on Slack.

Parameters for this report module:

|Parameter| Description| 
|---|---|
|colors| A dictionary having as key the event channel and as value a hex color (string). These colors will be used to make messages in Slack distinguishable. | 
|hooks| A dictionary containing Slack WebHooks grouped by user group (key: group, value: WebHook).| 
|hooks.default| The WebHook (URL) of the default user group.| 


#### reportKafka

This report sends the alerts (including the BGP messages triggering them) to Kafka. By default it creates a topic `bgpalerter`.

Parameters for this report module:

|Parameter| Description| 
|---|---|
|host| Host of the Kafka instance/broker (e.g. localhost).| 
|port| Port of the Kafka instance/broker (e.g. 9092).| 
|topics| A dictionary containing a mapping from BGPalerter channels to Kafka topics (e.g. `hijack: hijack-topic`). By default all channels are sent to the topic `bgpalerter` (`default: bgpalerter`) |
 
#### reportSyslog
 
This report module sends the alerts on Syslog.

Parameters for this report module:

|Parameter| Description| 
|---|---|
|showPaths| Amount of AS_PATHs to report in the alert (0 to disable). | 
|host| Host of the Syslog server (e.g. localhost).| 
|port| Port of the Syslog server  (e.g. 514).| 
<<<<<<< HEAD
|templates| A dictionary containing string templates for each BGPalerter channels. If a channel doesn't have a template defined, the `default` template will be used (see `config.yml.example` for more details). |
=======
|templates| A dictionary containing string templates for each BGPalerter channels. If a channel doesn't have a template defined, the `default` template will be used (see `config.yml.example` for more details). |

#### reportAlerta

This report module sends alerts to [Alerta](https://alerta.io/).

Parameters for this report module:

|Parameter| Description |
|---|---|
|severity| The alert severity, e.g., ``critical``. See https://docs.alerta.io/en/latest/api/alert.html#alert-severities for the list of possible values. |
|environment| The Alerta environment name. If not specified, it'll use the BGPalerter environment name. |
|key| Optional, the Alerta API key to use for authenticated requests. |
|token| Optional value used when executing HTTP requests to the Alerta API with bearer authentication. |
|resource_templates| A dictionary of string templates for each BGPalerter channels to generate the content of the `resource` field for the alert. If a channel doesn't have a template defined, the `default` template will be used (see `config.yml.example` for more details). |
|urls| A dictionary containing Alerta API URLs grouped by user group (key: group, value: API URL). |
|urls.default| The Alerta API URL of the default user group. |
>>>>>>> 40b38968
<|MERGE_RESOLUTION|>--- conflicted
+++ resolved
@@ -15,12 +15,8 @@
 |logging.maxFileSizeMB| Indicates the maximum file size in MB allowed before to be rotated. This allows to rotate files when logRotatePattern still the same but the file is too big | An integer | 15 | Yes |
 |logger.maxRetainedFiles| Indicates the maximum amount of log files retained. When this threshold is passed, files are deleted. | An integer | 10 | Yes |
 |checkForUpdatesAtBoot| Indicates if at each booth the application should check for updates. If an update is available, a notification will be sent to the default group. If you restart the process often (e.g. debugging, experimenting etc.) set this to false to avoid notifications. Anyway, BGPalerter checks for updates every 10 days.| A boolean | true | Yes |
-<<<<<<< HEAD
-|uptimeMonitors| A list of modules allowing various way to check for the status of BGPalerter (e.g. API, heartbeat). See [here](uptime-monitor.md) for more information. | | | No | 
+|processMonitors| A list of modules allowing various way to check for the status of BGPalerter (e.g. API, heartbeat). See [here](process-monitors.md) for more information. | | | No | 
 |sentryDSN| The DSN corresponding to the Sentry project to send the runtime exceptions to. | `https://<key>@<sentry-server-address-or-nameserver>/<project>` | `https://bgpalerter@sentry.io/1` | No |
-=======
-|processMonitors| A list of modules allowing various way to check for the status of BGPalerter (e.g. API, heartbeat). See [here](process-monitors.md) for more information. | | | No | 
-
 
 The following are advanced parameters, please don't touch them if you are not doing research/experiments.
 
@@ -36,7 +32,6 @@
 |checkFadeOffGroupsSeconds| Amount of seconds after which the process checks for fading off alerts. | An integer | 30 | No | 
 
 
->>>>>>> 40b38968
 
 ## Composition
 
@@ -330,9 +325,6 @@
 |showPaths| Amount of AS_PATHs to report in the alert (0 to disable). | 
 |host| Host of the Syslog server (e.g. localhost).| 
 |port| Port of the Syslog server  (e.g. 514).| 
-<<<<<<< HEAD
-|templates| A dictionary containing string templates for each BGPalerter channels. If a channel doesn't have a template defined, the `default` template will be used (see `config.yml.example` for more details). |
-=======
 |templates| A dictionary containing string templates for each BGPalerter channels. If a channel doesn't have a template defined, the `default` template will be used (see `config.yml.example` for more details). |
 
 #### reportAlerta
@@ -350,4 +342,3 @@
 |resource_templates| A dictionary of string templates for each BGPalerter channels to generate the content of the `resource` field for the alert. If a channel doesn't have a template defined, the `default` template will be used (see `config.yml.example` for more details). |
 |urls| A dictionary containing Alerta API URLs grouped by user group (key: group, value: API URL). |
 |urls.default| The Alerta API URL of the default user group. |
->>>>>>> 40b38968
