--- conflicted
+++ resolved
@@ -31,13 +31,8 @@
                 const impactedASes = [...new Set(roaDiff.map(i => i.asn))];
                 const matchedRules = impactedASes.map(asn => this.getMonitoredAsMatch(new AS(asn)));
 
-<<<<<<< HEAD
-            for (let matchedRule of matchedRules) { // An alert for each AS involved (they may have different user group)
-                const message = "ROAs change detected: " + roaDiff.map(this._roaToString).join("; ");
-=======
                 for (let matchedRule of matchedRules.filter(i => !!i)) { // An alert for each AS involved (they may have different user group)
                     const message = "ROAs change detected: " + [...new Set(roaDiff.map(this._roaToString))].join("; ");
->>>>>>> 2b3a981d
 
                     this.publishAlert(md5(message), // The hash will prevent alert duplications in case multiple ASes/prefixes are involved
                         matchedRule.asn.getId(),
