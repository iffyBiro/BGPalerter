/*
 * 	BSD 3-Clause License
 *
 * Copyright (c) 2019, NTT Ltd.
 * All rights reserved.
 *
 * Redistribution and use in source and binary forms, with or without
 * modification, are permitted provided that the following conditions are met:
 *
 *  Redistributions of source code must retain the above copyright notice, this
 *   list of conditions and the following disclaimer.
 *
 *  Redistributions in binary form must reproduce the above copyright notice,
 *   this list of conditions and the following disclaimer in the documentation
 *   and/or other materials provided with the distribution.
 *
 *  Neither the name of the copyright holder nor the names of its
 *   contributors may be used to endorse or promote products derived from
 *   this software without specific prior written permission.
 *
 * THIS SOFTWARE IS PROVIDED BY THE COPYRIGHT HOLDERS AND CONTRIBUTORS "AS IS"
 * AND ANY EXPRESS OR IMPLIED WARRANTIES, INCLUDING, BUT NOT LIMITED TO, THE
 * IMPLIED WARRANTIES OF MERCHANTABILITY AND FITNESS FOR A PARTICULAR PURPOSE ARE
 * DISCLAIMED. IN NO EVENT SHALL THE COPYRIGHT HOLDER OR CONTRIBUTORS BE LIABLE
 * FOR ANY DIRECT, INDIRECT, INCIDENTAL, SPECIAL, EXEMPLARY, OR CONSEQUENTIAL
 * DAMAGES (INCLUDING, BUT NOT LIMITED TO, PROCUREMENT OF SUBSTITUTE GOODS OR
 * SERVICES; LOSS OF USE, DATA, OR PROFITS; OR BUSINESS INTERRUPTION) HOWEVER
 * CAUSED AND ON ANY THEORY OF LIABILITY, WHETHER IN CONTRACT, STRICT LIABILITY,
 * OR TORT (INCLUDING NEGLIGENCE OR OTHERWISE) ARISING IN ANY WAY OUT OF THE USE
 * OF THIS SOFTWARE, EVEN IF ADVISED OF THE POSSIBILITY OF SUCH DAMAGE.
 */

import yaml from "js-yaml";
import fs from "fs";
import path from "path";
import PubSub from './pubSub';
import FileLogger from './fileLogger';
import Input from "./inputs/inputYml";
// require('winston-daily-rotate-file');
// const { combine, timestamp, label, printf } = winston.format;
import {version} from '../package.json';

const defaultConfigFilePath = path.resolve(process.cwd(), 'config.yml');
const vector = {
    version: global.EXTERNAL_VERSION_FOR_TEST || version,
    configFile: global.EXTERNAL_CONFIG_FILE || defaultConfigFilePath,
    clientId: Buffer.from("bnR0LWJncGFsZXJ0ZXI=", 'base64').toString('ascii')
};
let config = {
    environment: "production",
    connectors: [
        {
            file: "connectorRIS",
            name: "ris",
            params: {
                carefulSubscription: true,
                url: "wss://ris-live.ripe.net/v1/ws/",
                perMessageDeflate: true,
                subscription: {
                    moreSpecific: true,
                    type: "UPDATE",
                    host: null,
                    socketOptions: {
                        includeRaw: false
                    }
                }
            }
        }
    ],
    monitors: [
        {
            file: "monitorHijack",
            channel: "hijack",
            name: "basic-hijack-detection",
            params: {
                thresholdMinPeers: 2
            }
        },
        {
            file: "monitorPath",
            channel: "path",
            name: "path-matching",
            params: {
                thresholdMinPeers: 0
            }
        },
        {
            file: "monitorNewPrefix",
            channel: "newprefix",
            name: "prefix-detection",
            params: {
                thresholdMinPeers: 2
            }
        },
        {
            file: "monitorVisibility",
            channel: "visibility",
            name: "withdrawal-detection",
            params: {
                thresholdMinPeers: 10
            }
        },
        {
            file: "monitorAS",
            channel: "misconfiguration",
            name: "as-monitor",
            params: {
                thresholdMinPeers: 2
            }
        }
    ],
    reports: [
        {
            file: "reportFile",
            channels: ["hijack", "newprefix", "visibility", "path", "misconfiguration"]
        }
    ],
    notificationIntervalSeconds: 7200,
    alarmOnlyOnce: false,
    monitoredPrefixesFiles: ["prefixes.yml"],
    logging: {
        directory: "logs",
        logRotatePattern: "YYYY-MM-DD",
        zippedArchive: true,
        maxSize: "80m",
        maxFiles: "14d",
    },
    checkForUpdatesAtBoot: true,
    pidFile: "bgpalerter.pid",
<<<<<<< HEAD
    sentryDSN: null
=======
    fadeOffSeconds: 360,
    checkFadeOffGroupsSeconds: 30
>>>>>>> 40b38968
};


if (fs.existsSync(vector.configFile)) {
    try {
        config = yaml.safeLoad(fs.readFileSync(vector.configFile, 'utf8')) || config;
    } catch (error) {
        throw new Error("The file " + vector.configFile + " is not valid yml: " + error.message.split(":")[0]);
    }
} else {
    console.log("Impossible to load config.yml. A default configuration file has been generated.");
    fs.writeFileSync(defaultConfigFilePath, yaml.dump(config))
}

const errorTransport = new FileLogger({
    logRotatePattern: config.logging.logRotatePattern,
    filename: 'error-%DATE%.log',
    directory: config.logging.directory,
    backlogSize: config.logging.backlogSize,
    maxRetainedFiles: config.logging.maxRetainedFiles,
    maxFileSizeMB: config.logging.maxFileSizeMB,
    compressOnRotation: config.logging.compressOnRotation,
    label: config.environment,
    format: ({data, timestamp}) => `${timestamp} ${data.level}: ${data.message}`
});

const verboseTransport = new FileLogger({
    logRotatePattern: config.logging.logRotatePattern,
    filename: 'reports-%DATE%.log',
    directory: config.logging.directory,
    backlogSize: config.logging.backlogSize,
    maxRetainedFiles: config.logging.maxRetainedFiles,
    maxFileSizeMB: config.logging.maxFileSizeMB,
    compressOnRotation: config.logging.compressOnRotation,
    label: config.environment,
    format: ({data, timestamp}) => `${timestamp} ${data.level}: ${data.message}`
});

const loggerTransports = {
    verbose: verboseTransport,
    error: errorTransport,
    info: errorTransport
};

const wlogger = {
    log:
        function(data){
            return loggerTransports[data.level].log(data);
        }
};


config.monitors = (config.monitors || []);
config.monitors.push({
    file: "monitorSwUpdates",
    channel: "software-update",
    name: "software-update",
});


config.monitors = config.monitors
    .map(item => {
        return {
            class: require("./monitors/" + item.file).default,
            channel: item.channel,
            name: item.name,
            params: item.params
        };
    });

config.reports = (config.reports || [])
    .map(item => {

        return {
            class: require("./reports/" + item.file).default,
            channels: [...item.channels, "software-update"],
            params: item.params
        };

    });
config.connectors = config.connectors || [];

config.connectors.push(        {
    file: "connectorSwUpdates",
    name: "upd"
});

if ([...new Set(config.connectors)].length !== config.connectors.length) {
    throw new Error('Connectors names MUST be unique');
}

config.connectors = config.connectors
    .map((item, index) => {

        if (item.name.length !== 3) {
            throw new Error('Connectors names MUST be exactly 3 letters');
        }

        return {
            class: require("./connectors/" + item.file).default,
            params: item.params,
            name: item.name
        };

    });


const input = new Input(config);

vector.config = config;
vector.logger = wlogger;
vector.input = input;
vector.pubSub = new PubSub();

module.exports = vector;
<|MERGE_RESOLUTION|>--- conflicted
+++ resolved
@@ -36,8 +36,6 @@
 import PubSub from './pubSub';
 import FileLogger from './fileLogger';
 import Input from "./inputs/inputYml";
-// require('winston-daily-rotate-file');
-// const { combine, timestamp, label, printf } = winston.format;
 import {version} from '../package.json';
 
 const defaultConfigFilePath = path.resolve(process.cwd(), 'config.yml');
@@ -127,12 +125,8 @@
     },
     checkForUpdatesAtBoot: true,
     pidFile: "bgpalerter.pid",
-<<<<<<< HEAD
-    sentryDSN: null
-=======
     fadeOffSeconds: 360,
     checkFadeOffGroupsSeconds: 30
->>>>>>> 40b38968
 };
 
 
@@ -247,4 +241,4 @@
 vector.input = input;
 vector.pubSub = new PubSub();
 
-module.exports = vector;
+module.exports = vector;