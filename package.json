--- conflicted
+++ resolved
@@ -56,11 +56,7 @@
     "path": "^0.12.7",
     "restify": "^8.5.1",
     "rotating-file-stream": "^2.1.3",
-<<<<<<< HEAD
-    "rpki-validator": "^2.2.6",
-=======
     "rpki-validator": "^2.2.5",
->>>>>>> 5263c48c
     "semver": "^7.3.2",
     "syslog-client": "^1.1.1",
     "ws": "^7.3.1",
