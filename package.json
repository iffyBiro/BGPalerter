{
  "name": "bgpalerter",
  "version": "1.27.0",
  "description": "Software to monitor streams of BGP data. Pre-configured for real-time detection of visibility loss, RPKI invalid announcements, hijacks, and more.",
  "author": {
    "name": "Massimo Candela",
    "url": "https://massimocandela.com"
  },
  "license": "BSD-3-Clause",
  "main": "src/worker.js",
  "bin": "index.js",
  "repository": {
    "type": "git",
    "url": "git+https://github.com/nttgin/BGPalerter.git"
  },
  "scripts": {
    "babel": "./node_modules/.bin/babel",
    "test": "npm run test-core && npm run test-generate && npm run test-reports && npm run test-rpki",
    "test-core": "rm -rf volumetests/ && ./node_modules/.bin/mocha --exit tests/*.js --require @babel/register && rm -rf volumetests/",
    "test-reports": "./node_modules/.bin/mocha --exit tests/reports_tests/testReportSyslog.js --require @babel/register && ./node_modules/.bin/mocha --exit tests/reports_tests/testsReportHttp.js --require @babel/register",
    "test-proxy": "./node_modules/.bin/mocha --exit tests/proxy_tests/*.js --require @babel/register",
    "test-generate": "./node_modules/.bin/mocha --exit tests/generate_tests/*.js --require @babel/register",
    "test-kafka": "./node_modules/.bin/mocha --exit tests/kafka_tests/*.js --require @babel/register",
    "test-rpki": "./node_modules/.bin/mocha --exit tests/rpki_tests/tests.default.js --require @babel/register && ./node_modules/.bin/mocha --exit tests/rpki_tests/tests.external.js --require @babel/register && ./node_modules/.bin/mocha --exit tests/rpki_tests/tests.external-missing-roas.js --require @babel/register && rm -f -R .cache/ && ./node_modules/.bin/mocha --exit tests/rpki_tests/tests.external-roas.js --require @babel/register",
    "build": "./build.sh",
    "compile": "rm -rf dist/ && ./node_modules/.bin/babel index.js -d dist && ./node_modules/.bin/babel src -d dist/src  && cp package.json dist/package.json && cp README.md dist/README.md",
    "serve": "babel-node index.js",
    "inspect": "node --inspect --require @babel/register index.js",
    "update": "git update-index --assume-unchanged config.yml && git update-index --assume-unchanged prefixes.yml && git pull",
    "generate-prefixes": "babel-node index.js generate"
  },
  "keywords": [
    "BGP",
    "monitoring",
    "rpki",
    "network",
    "internet",
    "real-time",
    "hijack",
    "detection",
    "measurements"
  ],
  "devDependencies": {
    "@babel/cli": "^7.12.10",
    "@babel/core": "^7.12.10",
    "@babel/node": "^7.12.10",
    "@babel/plugin-proposal-class-properties": "^7.12.1",
    "@babel/plugin-proposal-object-rest-spread": "^7.12.1",
    "@babel/preset-env": "^7.12.10",
    "chai": "^4.2.0",
    "chai-subset": "^1.6.0",
    "mocha": "^8.2.1",
    "pkg": "^4.4.9",
    "read-last-lines": "^1.7.2",
    "syslogd": "^1.1.2"
  },
  "dependencies": {
    "@sentry/node": "^5.27.6",
    "axios": "^0.21.0",
    "batch-promises": "^0.0.3",
    "brembo": "^2.0.4",
    "file-stream-rotator": "^0.5.7",
    "https-proxy-agent": "^5.0.0",
    "inquirer": "^7.3.3",
    "ip-address": "^6.4.0",
    "ip-sub": "^1.0.17",
    "js-yaml": "^3.14.1",
    "kafkajs": "^1.15.0",
    "md5": "^2.3.0",
    "moment": "^2.29.1",
    "nodemailer": "^6.4.16",
    "path": "^0.12.7",
    "restify": "^8.5.1",
<<<<<<< HEAD
    "rpki-validator": "^2.2.10",
=======
    "rpki-validator": "^2.2.11",
>>>>>>> e64c2e77
    "semver": "^7.3.4",
    "syslog-client": "^1.1.1",
    "ws": "^7.4.0",
    "yargs": "^16.2.0"
  },
  "pkg": {
    "scripts": [
      "./src/inputs/*.js",
      "./src/monitors/*.js",
      "./src/reports/*.js",
      "./src/connectors/*.js",
      "./src/processMonitors/*.js"
    ],
    "assets": [
      "./bin/config.yml"
    ],
    "targets": [
      "node12"
    ]
  },
  "optionalDependencies": {
    "bufferutil": "^4.0.2",
    "utf-8-validate": "^5.0.3"
  }
}<|MERGE_RESOLUTION|>--- conflicted
+++ resolved
@@ -71,11 +71,7 @@
     "nodemailer": "^6.4.16",
     "path": "^0.12.7",
     "restify": "^8.5.1",
-<<<<<<< HEAD
-    "rpki-validator": "^2.2.10",
-=======
     "rpki-validator": "^2.2.11",
->>>>>>> e64c2e77
     "semver": "^7.3.4",
     "syslog-client": "^1.1.1",
     "ws": "^7.4.0",
